;;; bashcomp.el --- Bourne-Again Shell Completion -*- lexical-binding: t -*-

;; Copyright (C) 2013, 2014 Emílio Lopes
;; Copyright (C) 2009 Stephane Zermatten

;; Author: Stephane Zermatten <szermatt@gmx.net>
;;         Emílio Lopes <eclig@gmx.net>
;; Maintainer: Emílio Lopes <eclig@gmx.net>

;; This program is free software: you can redistribute it and/or
;; modify it under the terms of the GNU General Public License as
;; published by the Free Software Foundation; either version 3 of the
;; License, or (at your option) any later version.

;; This program is distributed in the hope that it will be useful,
;; but WITHOUT ANY WARRANTY; without even the implied warranty of
;; MERCHANTABILITY or FITNESS FOR A PARTICULAR PURPOSE.  See the GNU
;; General Public License for more details.

;; You should have received a copy of the GNU General Public License
;; along with this program.  If not, see `http://www.gnu.org/licenses/'.

;;; Commentary:
;;
;; INTRODUCTION
;;
;; This file defines functions which use the underlying Bash process
;; in a `shell-mode' buffer to provide completions in the same way as
;; when working in a terminal.
;;
;; INSTALLATION
;;
;; The entry points to this library are the functions `bashcomp-completion-at-point'
;; and `bashcomp-wordbreak-completion-at-point'.  These are intended to be
;; added to `completion-at-point-functions'.
;;
;; The first one provides the "usual" completion behavior, while the
;; second one tries to perform filename completion after breaking the
;; word at point on the characters given by `bashcomp-wordbreaks'.
;; The order of these functions in `completion-at-point-functions' is
;; important, so be sure to add `bashcomp-wordbreak-completion-at-point'
;; *after* `bashcomp-completion-at-point'.
;;
;; Be careful if you also use other completion functions in
;; `completion-at-point-functions' as this is something the maintainer
;; did not test.
;;
;; You *must* also set `comint-prompt-regexp' to match your Bash
;; prompt, regardless of the value of `comint-use-prompt-regexp'.
;; This is needed by `comint-redirect', the library used for getting
;; the completions from the underlying shell process.
;;
;; USAGE
;;
;; Just hit TAB to have the word at point completed, like in a
;; terminal.
;;
;; There is no support for all completion styles provided by Emacs.
;; We provide a mix of `basic' and `partial-completion' (see
;; (info "(emacs)Completion Styles")): the completion must have the
;; same beginning as the text before point but we will perform
;; `partial-completion' for the part after the point, if you have it
;; enabled in `completion-styles'.
;;
;; Thus if you have `cat ~/th-f.el' at the prompt with the point after
;; the `th', hitting TAB will expand to `~/this-file.el' (provided that
;; file exists), but won't do any completion if point is e.g. after
;; the `-' or at the end of the line.
;;
;; As far as I know this is more than what Bash supports in a terminal,
;; which corresponds to the `emacs22' completion style.
;;
;; This library will read Bash's completion specifications the first
;; time you hit TAB and cache them in a table.  If you add more
;; completion specifications afterwards, use the command `bashcomp-reset'
;; to reread them.  Also use this command if your shell buffer seems
;; to misbehave and/or you see "Redirection" in your mode-line.
;;
;; SUPPORT FOR OTHER SHELLS
;;
;; In principle it's possible to add support for other shells
;; providing the equivalent of Bash's `complete' and `compgen'.
;; Please contact me if you are interested in doing this.
;;
;; TO BE DONE
;;
;; * Handle unexpected output (job termination, new mail, etc.) while
;;   shell output is being redirected.
<<<<<<< HEAD
;; * Decorate file name completions (using `/', `*', `@', ...)
=======
>>>>>>> bc31ff07
;; * Maybe decorate command name completions (`<c>', `<a>', `<f>' for
;;   `command', `alias' or `function').
;; * Better handling of completions ending with spaces.
;; * Maybe implement partial completion in the shell.
;; * Consider letting the shell find the applicable completion
;;   specification instead of caching them.  This could make
;;   `restarts' simpler and might come handy when using `ssh'.
;; * Search for "TODO" in the code.

;;; Code:

(require 'cl-lib)
(require 'comint)
(require 'shell)

;;; User options

(defgroup bashcomp nil
  "Using Bash's native completion engine in shell buffers."
  :group 'shell)

(defcustom bashcomp-add-suffix t
  "Non-nil if `bashcomp' should add a suffix to completed file names.
In case of exact or unambiguous completion add a slash (`/') if
the completed word is a directory name or a space otherwise."
  :type 'boolean
  :group 'bashcomp)

(defcustom bashcomp-complete-empty-command 2
  "Determine if `bashcomp' should try command completion on an empty line.
If `t' complete command name on an empty line.  If `nil' there
should be at least one char (excluding quotes etc.) on the
command line when doing command completion.  If an integer, this
variable determines the minimum length of the word in a command
position in order for completion to be attempted."
  :type '(radio (const :tag "Complete empty commands" t)
                (const :tag "Do not complete empty commands" nil)
                (integer :tag "Complete commands if longer than this"))
  :group 'bashcomp)

(defcustom bashcomp-annotate-candidates t
  "Non-nil if `bashcomp' should annotate completion candidates corresponding to filenames.
The used annotations are: `/' for directories, `*' for
executables and `@' for symbolic links.  Other candidates are
left unannotated."
  :type 'boolean
  :group 'bashcomp)

;;; Internal variables and constants

(defvar-local bashcomp-initialized nil
  "Non-nil if `bashcomp' was already initialized.")

(defvar-local bashcomp-rules (make-hash-table :test 'equal)
  "Mapping from command names to Bash's completion rules.")

(defconst bashcomp-wordbreaks '(?\" ?' ?@ ?> ?< ?= ?\; ?| ?& ?\( ?:)
  "List of word break characters.
This is the equivalent of COMP_WORDBREAKS: special characters
that are considered word breaks in some cases when doing
completion.  This was introduced initially to support file
completion in colon-separated values.")

(defconst bashcomp-candidates-prefix "\e\[bashcomp]:"
  "A prefix to be added by Bash's `compgen' to tag completion candidates.")

;;; Completion functions

;; Thank you, Stefan Monnier.
;; http://lists.gnu.org/archive/html/emacs-devel/2012-03/msg00265.html

;;;###autoload
(defun bashcomp-completion-at-point ()
  "Complete word at point using Bash's completion engine.
This function is meant to be added into `completion-at-point-functions'."
  (let* ((start (comint-line-beginning-position))
         (pos (point))
         (tokens (bashcomp-tokenize start pos))
         (current-token (car (last tokens)))
         (open-quote (bashcomp-token-quote current-token))
         (params (bashcomp-process-tokens tokens pos))
         (beg (if open-quote
                  (1+ (bashcomp-token-begin current-token))
                (bashcomp-token-begin current-token)))
         (end (bashcomp-token-end current-token)))
    (list beg
          end
          (bashcomp-generate-completion-table-fn open-quote params)
          :exclusive 'no
          :annotation-function #'bashcomp-maybe-annotate-candidate
          :exit-function (lambda (string status)
                           (when (eq status 'finished)
                             (bashcomp-maybe-add-suffix string))))))

(defun bashcomp-wordbreak-completion-at-point ()
  "Try filename completion on the word at point after splitting on wordbreaks.
This function is meant to be added into `completion-at-point-functions'."
  (let* ((start (comint-line-beginning-position))
         (pos (point))
         (tokens (bashcomp-tokenize start pos))
         (current-token (car (last tokens)))
         (wordbreak-regexp (format "^%s" (mapconcat #'string bashcomp-wordbreaks "")))
         (token-after-wordbreak (save-excursion
                                  (skip-chars-backward wordbreak-regexp)
                                  (bashcomp-get-token pos)))
         (stub (bashcomp-token-string token-after-wordbreak)))
    (list (bashcomp-token-begin token-after-wordbreak)
          (save-excursion
            (skip-chars-forward wordbreak-regexp (bashcomp-token-end current-token))
            (point))
          (let (completions)
            (setq completions
                  (lazy-completion-table
                   completions
                   (lambda ()
                     (bashcomp-generate-completions (get-buffer-process (current-buffer))
                                                    (bashcomp-compgen -f -- ,stub)
                                                    stub)))))
          :exclusive 'no)))

;; Emacs performs "partial-completion" by splitting the term to be
;; completed on `completion-pcm-word-delimiters' and then querying the
;; corresponding completion functions/tables multiple times to
;; complete and confirm those substrings.  For example, on trying to
;; complete "t-n.txt" (given that "this-file-name.txt" exists in the
;; current directory) Emacs would first ask to complete "t", which
;; could return "this-".  Then Emacs asks if "this-n.txt" is an unique
;; and exact match.  And so forth.  This approach does not work very
;; well in conjunction with shell completion.  For one thing, asking
;; the external shell process to do completion is expensive and doing
;; this multiple times takes an unsatisfactorily long time.
;; Furthermore, when completing "/foo/bar" as a directory it tries to
;; first complete "" (the part to the left of the first
;; word-delimiter) as an directory, which will probably fail, if the
;; shell's working directory is not "/".
;;
;; To resolve the first problem we use a lazy completion table,
;; causing the expensive completion function to be called only once
;; per completion query.  Because the completion table is now
;; "static", we have to do "partial-completion" ourselves.  Part of
;; this is done in 'bashcomp-generalize-stub', please see also the
;; comments there.
;;
;; As it stands now, we do not provide partial-completion on paths:
;;
;;     cd ~/m-d<TAB>
;;
;; expands to "cd ~/my-dir" but
;;
;;     cd ~/m-d/sub-d<TAB>
;;
;; says "no match".

(defun bashcomp-generate-completion-table-fn (open-quote params)
  (let (completions)
    (setq completions
          (lazy-completion-table
           completions
           (lambda ()
             (bashcomp-get-completions open-quote params))))))

(defun bashcomp-get-completions (open-quote params)
  (destructuring-bind (line point cword stub words) params
    (unless (and (= cword 0)
                 (if (numberp bashcomp-complete-empty-command)
                     (< (length stub) bashcomp-complete-empty-command)
                   (null bashcomp-complete-empty-command)))
      (let ((process (get-buffer-process (current-buffer))))
        (unless bashcomp-initialized
          (bashcomp-initialize process)
          (setq bashcomp-initialized t))
        (mapcar (lambda (str)
                  (bashcomp-escape-candidate str open-quote))
                (bashcomp-generate-completions
                 process
                 (lambda (stub)
                   (bashcomp-generate-line line point words cword stub))
                 stub))))))

(defun bashcomp-maybe-add-suffix (string)
  (unless (or (null bashcomp-add-suffix)
              (memq (char-before) (append '(?/ ?\s) bashcomp-wordbreaks)))
    (let ((suffix
           ;; TODO: is `shell-unquote-argument' enough or do we need `bashcomp-unquote'?
           (if (file-directory-p (comint-directory (shell-unquote-argument string)))
               "/"
             " ")))
      (if (looking-at suffix)
          (goto-char (match-end 0))
        (insert suffix)))))

(defun bashcomp-maybe-annotate-candidate (string)
  (when bashcomp-annotate-candidates
    (let ((fn (shell-unquote-argument string)))
      (cond
       ((file-symlink-p fn)    "@")
       ((file-directory-p fn)  "/")
       ((file-executable-p fn) "*")
       (t "")))))

;;; Token functions

(defsubst bashcomp-token-new (string start end)
  "Return a new token containing STRING extending from START to END."
  (list
   (cons 'str string)
   (cons 'range (cons start end))))

(defsubst bashcomp-token-range (token)
  "Return the TOKEN range as a cons: (start . end)."
  (cdr (assq 'range token)))

(defsubst bashcomp-token-begin (token)
  "Return the buffer position where TOKEN starts."
  (cadr (assq 'range token)))

(defsubst bashcomp-token-end (token)
  "Return the buffer position where TOKEN ends."
  (cddr (assq 'range token)))

(defsubst bashcomp-token-set-end (token pos)
  "Set the end position of TOKEN to the POS."
  (setcdr (bashcomp-token-range token) pos))

(defsubst bashcomp-token-append-string (token str)
  "Append to TOKEN the string STR."
  (let ((str-cons (assq 'str token)))
    (setcdr str-cons (concat (cdr str-cons) str))))

(defsubst bashcomp-token-string (token)
  "Return the TOKEN string."
  (cdr (assq 'str token)))

(defsubst bashcomp-token-quote (token)
  "Return the quote character that was still open in TOKEN."
  (cdr (assq 'quote token)))


;;; Functions: parsing and tokenizing

;; TODO: use `shell-quote-argument' instead?
;; See also `tramp-shell-quote-argument'.
(defun bashcomp-quote (word)
  "Quote WORD as appropriate for passing as an arguments to the shell."
  (if (string-match-p "^[a-zA-Z0-9_./-]*$" word)
      word
    (format "'%s'" (replace-regexp-in-string "'" "'\\''" word :literal t))))

(defun bashcomp-process-tokens (tokens pos)
  "Process a command line split into TOKENS that end at POS.
This function takes a list of tokens built by `bashcomp-tokenize'
and returns the variables Bash's `compgen' function expects as a
list with the members:
 line - the relevant command between START and POS (string)
 point - position of the cursor in line (number)
 cword - 0-based index of the word to be completed in words (number)
 stub - the portion before point of the string to be completed (string)
 words - line split into words, unescaped (list of strings)"
  (let* ((this-cmd (bashcomp-extract-current-command tokens))
         (first-token (car this-cmd))
         (last-token (car (last this-cmd)))
         (words (mapcar 'bashcomp-token-string this-cmd))
         (last-word (car (last words)))
         (stub (bashcomp-generalize-stub last-word))
         (start (bashcomp-token-begin first-token))
         (end   (+ (bashcomp-token-begin last-token) (length stub))))
    (setf (car (last words)) stub)
    (list
     (buffer-substring-no-properties start end)
     (- end start)
     (- (length words) 1)
     stub
     words)))

;; Emacs can perform "partial-completion" if specified in
;; `completion-styles': it will complete e.g. "th-n" to
;; "this-file-name.txt".  Bash does not support this kind of
;; completion, meaning the word to be completed must be a prefix of
;; the possible completions.  So we trick Bash here and instead of
;; asking it to complete "th-n" (to which it would respond `nil') we
;; ask it to complete "th".  Of course this will lead to false
;; positives (like "that-other-directory") but Emacs' completion
;; engine will filter them out later.  TODO: this filtering could also
;; be done in the "predicate" property of completion table.
;;
;; We just have to be careful with directories and such (URLs!), since
;; most Bash completion functions do not work recursively.
(defun bashcomp-generalize-stub (word)
  (let ((dir (or (file-name-directory word) ""))
        (last (file-name-nondirectory word))
        (rx (format "[%s*]" completion-pcm-word-delimiters)))
    (concat dir
            (substring last 0 (string-match rx last)))))

(defun bashcomp-extract-current-command (tokens)
  "Extract from TOKENS the tokens forming the current command.
This function takes a list of TOKENS created by
`bashcomp-tokenize' for the current buffer and select the
tokens on this list that form the current command given that the
word to be completed is the last token.
For example, given this stream of tokens:
  cd /var/tmp && ls -l
if the last token is -l, it will select:
  ls -l
if the last token is /var/tmp, it will select:
  cd /var/tmp
Return a sublist of TOKENS."
  (nreverse
   (let ((command nil)
         (state 'initial))
     (dolist (token tokens)
       (let* ((string (bashcomp-token-string token))
              (terminal-p
               (and (member string '(";" "&" "|" "&&" "||"))
                    (let ((range (bashcomp-token-range token)))
                      (= (- (cdr range) (car range))
                         (length string))))))
         (cond
          (terminal-p
           (setq state 'initial)
           (setq command nil))

          ((and (eq state 'initial)
                (null (string-match-p "=" string)))
           (setq state 'args)
           (push token command))

          ((eq state 'args)
           (push token command)))))
     (or command (last tokens)))))

(defun bashcomp-tokenize (start end)
  "Tokenize the portion of the current buffer between START and END.
This function splits a Bash command line into tokens.  It knows
about quotes, escape characters and special command separators such
as ;, | and &&.
Return a list of tokens found between START and END.  Note that
the last token might end past END."
  (save-excursion
    (goto-char start)
    (let ((tokens '()))
      (while (progn
               (skip-chars-forward " \t\n\r" end)
               (push (bashcomp-get-token) tokens)
               (< (point) end)))
      (nreverse tokens))))

(defun bashcomp-get-token (&optional limit)
  "Return the next token in the current buffer.
This function expects the point to be either at the start of a
new token or just after a closing quote in a token.
Optional argument LIMIT specifies the point at which tokenization
should stop.
Return a new token.  Note that the string in a token is never
escaped.  For example, if the token is 'hello world', the string
contains \"hello world\", without the quotes."
  (bashcomp-collect-token (bashcomp-token-new "" (point) (point)) nil limit))

(defun bashcomp-collect-token (token quote &optional limit)
  "Collect characters in TOKEN.
TOKEN is the token currently being built.
QUOTE specifies the currently active quotation character: either
nil, ?'  or ?\".
Tokenization stops either when the token ends or when the buffer
position given by optional argument LIMIT (if any) is reached.
Return TOKEN."
  ;; parse the token elements at the current position and
  ;; append them
  (let ((beg (point)))
    (when (zerop (skip-chars-forward ";&|" limit))
      (skip-chars-forward (bashcomp-nonsep quote) limit))
    (bashcomp-token-append-string
     token
     (buffer-substring-no-properties beg (point))))
  (let ((next-char (char-after)))
    (cond
     ;; an escaped char
     ((and next-char (= ?\\ next-char))
      (forward-char)
      (let ((next-char (char-after)))
        (when next-char
          (forward-char)
          (bashcomp-token-append-string token (char-to-string next-char))))
      (bashcomp-collect-token token quote limit))
     ;; opening quote
     ((and (not quote) next-char (memq next-char '(?\' ?\")))
      (forward-char)
      (bashcomp-collect-token token next-char limit))
     ;; closing quote
     ((and quote next-char (= quote next-char))
      (forward-char)
      (bashcomp-collect-token token nil limit))
     ;; space inside a quote
     ((and quote next-char (/= quote next-char) (or (null limit) (< (point) limit)))
      (forward-char)
      (bashcomp-token-append-string token (char-to-string next-char))
      (bashcomp-collect-token token quote limit))
     ;; word end or limit reached
     (t
      (when quote
        (push (cons 'quote quote) token))
      (bashcomp-token-set-end token (point))
      token))))

(defconst bashcomp-nonsep-alist
  '((nil . "^ \t\n\r;&|'\"\\\\#")
    (?'  . "^ \t\n\r'")
    (?\" . "^ \t\n\r\"\\\\"))
  "Alist of sets of non-breaking characters.
Keeps a regexp specifying the set of non-breaking characters for
all quoting environment (no quote, single quote and double
quote).  Get it using `bashcomp-nonsep'.")

(defun bashcomp-nonsep (quote)
  "Return the set of non-breaking characters when QUOTE is the current quote.
QUOTE should be nil, ?' or ?\"."
  (cdr (assq quote bashcomp-nonsep-alist)))


;;; Getting completion candidates from Bash

(defmacro bashcomp-compgen (&rest args)
  `(concat (format "compgen -P '%s' " bashcomp-candidates-prefix)
           (mapconcat (lambda (s)
                        (bashcomp-quote (format "%s" s)))
                      (backquote ,args)
                      " ")
           " 2>/dev/null"))

(defun bashcomp-generate-completions (process command stub)
  "Run compgen in process PROCESS using command COMMAND.
COMMAND can be a string or a function: a string is used as is; a
function should accept one argument `stub' and return the
completion command to be called to complete it.  This allows for
recalculating the completion command when dynamically loaded
completion rules are being used."
  (let* ((cmd (if (functionp command) (funcall command stub) command))
         (completions (bashcomp-generate-completions-1 process cmd)))
    ;; TODO: consider using catch/throw (with catch in
    ;; `bashcomp-completion-at-point' e.g.) for restarts
    (if (equal completions '("*bashcomp_restart*"))
        (progn
          ;; TODO: only reread completion rules for the corresponding program!!!
          (bashcomp-readin-completion-rules process bashcomp-rules)
          (bashcomp-generate-completions process command stub))
      completions)))

(defun bashcomp-generate-completions-1 (process command)
  (bashcomp-call-with-temp-buffer
   (lambda (temp-buffer)
     (bashcomp-send command process temp-buffer)
     (bashcomp-extract-candidates temp-buffer))))

(defun bashcomp-extract-candidates (buffer)
  "Extract the completion candidates in buffer BUFFER."
  (let ((buffer-lines
         (with-current-buffer buffer
           (save-match-data
             (split-string (buffer-string) "\n" t))))
        list)
    (dolist (line buffer-lines (nreverse list))
      (and (string-prefix-p bashcomp-candidates-prefix line)
           (push (substring line
                            (length bashcomp-candidates-prefix)
                            (string-match-p (rx (+ (char space)) eol) line))
                 list)))))

(defun bashcomp-escape-candidate (completion-candidate open-quote)
  "Escapes COMPLETION-CANDIDATE.
This function escapes all special characters in the result of
Bash completion.  It does nothing if COMPLETION-CANDIDATE looks
like a quoted string.
It uses escape characters appropriate for the quote defined in
OPEN-QUOTE, either nil, ' or \".
Return a possibly escaped version of COMPLETION-CANDIDATE."
  (cond
   ((and (null open-quote)
         (null (string-match-p "^['\"]" completion-candidate)))
    (replace-regexp-in-string "\\([ '\"#]\\)" "\\\\\\1" completion-candidate))
   ((eq ?' open-quote)
    (replace-regexp-in-string "'" "'\\''" completion-candidate :literal t))
   ((eq ?\" open-quote)
    (replace-regexp-in-string "\"" "\\\"" completion-candidate :literal t))
   (t
    completion-candidate)))


;;; Completion table

(defun bashcomp-initialize-rules (buffer rules)
  "Use the contents of BUFFER to initialize hash table RULES.
BUFFER should contain the output of \"complete -p\"."
  (with-current-buffer buffer
    (save-excursion
      (goto-char (point-max))
      (while (= 0 (forward-line -1))
        (bashcomp-add-rule
         (mapcar 'bashcomp-token-string
                 (bashcomp-tokenize (line-beginning-position) (line-end-position)))
         rules)))))

(defun bashcomp-add-rule (words rules)
  "Add the completion rule defined by WORDS to the hash table RULES.
The hash key is the command name for which a the rule is defined."
  (when (string= "complete" (pop words))
    (let ((command (car (last words)))
          (options (nbutlast words)))
      (when (and command options)
        (puthash command options rules)))))

(defun bashcomp-specification (command)
  "Return the completion specification for COMMAND or nil, if none found."
  (or (gethash command bashcomp-rules)
      (gethash (file-name-nondirectory command) bashcomp-rules)
      (and (memq system-type '(ms-dos windows-nt))
           (gethash
            (file-name-nondirectory (file-name-sans-extension command))
            bashcomp-rules))
      ;; "-D" is the default completion spec
      (gethash "-D" bashcomp-rules)))

(defun bashcomp-generate-line (line pos words cword stub)
  "Generate a command-line that calls Bash's `compgen'.
This function looks for a completion rule matching the command
name in LINE.  If it finds one, it uses it.  Otherwise, it tries
to complete the current word as a filename.
LINE is the command-line to complete.
POS is the position of the cursor on LINE
WORDS is the content of LINE split by words and unescaped
CWORD is the word 0-based index of the word to complete in WORDS
If the compgen argument set specifies a custom function or command, the
arguments will be passed to this function or command as:
 COMP_LINE, taken from LINE
 COMP_POINT, taken from POS
 COMP_WORDS, taken from WORDS (a Bash array)
 COMP_CWORD, taken for CWORD
Return a Bash command-line that calls compgen to get the completion
candidates."
  (let* ((command (car words))
         (compgen-args (bashcomp-specification command)))
    (cond
     ((= cword 0)
      ;; a command. let emacs expand executable, let Bash
      ;; expand builtins, aliases and functions
      (bashcomp-compgen -b -c -a -A function -- ,stub))

     ((not compgen-args)
      ;; no completion configured for this command
      (bashcomp-compgen -f -- ,stub))

     ((or (member "-F" compgen-args) (member "-C" compgen-args))
      ;; custom completion with a function or command
      (let* ((args (copy-tree compgen-args))
             (function (or (member "-F" args) (member "-C" args)))
             (function-name (car (cdr function))))
        (setcar function "-F")
        (setcar (cdr function) "__bash_complete_wrapper")
        (concat (format "__BASH_COMPLETE_WRAPPER=%s "
                        (bashcomp-quote
                         (format "COMP_LINE=%s; COMP_POINT=%s; COMP_CWORD=%s; COMP_WORDS=( %s ); %s \"${COMP_WORDS[@]}\""
                                 (bashcomp-quote line)
                                 pos
                                 cword
                                 (mapconcat 'bashcomp-quote words " ")
                                 (bashcomp-quote function-name))))
                (bashcomp-compgen ,@args -- ,stub))))
     (t
      ;; simple custom completion
      (bashcomp-compgen ,@compgen-args -- ,stub)))))

;;;###autoload
(defun bashcomp-reset ()
  "Force the next completion command to reread Bash's completion specifications."
  (interactive)
  (comint-redirect-cleanup)
  (setq bashcomp-initialized nil))

(defun bashcomp-send (cmd process output-buffer)
  "Send CMD to the Bash process PROCESS.
CMD is a Bash command, without the final newline.  The output of
CMD, if any, goes into the buffer given by OUTPUT-BUFFER."
  (let ((process-buffer (if (processp process)
                            (process-buffer process)
                          process)))
    (unwind-protect
        (with-current-buffer process-buffer
          ;; prepend a space to CMD so that Bash doesn't add it to the
          ;; history.  Requires HISTCONTROL/HISTIGNORE to be set accordingly.
          (comint-redirect-send-command-to-process (concat " " cmd) output-buffer process nil t)
          (while (null comint-redirect-completed)
            (accept-process-output nil 1)))
      ;; make sure the clean-up is done in the right buffer.
      ;; `comint-redirect-completed' is buffer-local and
      ;; `comint-redirect-cleanup' operates on the current-buffer only.
      (with-current-buffer process-buffer
        (unless comint-redirect-completed
          (comint-redirect-cleanup))))))

(defun bashcomp-initialize (process)
  "Initialize `bashcomp' in Bash process PROCESS."
  (bashcomp-initialize-complete-wrapper process)
  (clrhash bashcomp-rules)
  (bashcomp-readin-completion-rules process bashcomp-rules))

;; put this in a parameter in case an user wants to do something smart.
(defvar bashcomp-complete-wrapper
  (concat
   "function __bash_complete_wrapper { eval $__BASH_COMPLETE_WRAPPER; test $? -eq 124 && COMPREPLY=('*bashcomp_restart*');};"
   "function quote_readline { echo \"$1\"; };")
  "*Wrapper used to call Bash's `complete' to generate completions.
You know what you are doing.")

(defun bashcomp-initialize-complete-wrapper (process)
  "Initialize the completion wrapper in process PROCESS."
  (bashcomp-call-with-temp-buffer
   (lambda (temp-buffer)
     (bashcomp-send bashcomp-complete-wrapper process temp-buffer))))

(defun bashcomp-readin-completion-rules (process rules &rest commands)
  "Read in completion rules from Bash process PROCESS into RULES, a hash table.
If optional arguments COMMANDS are given, only fetch completion
rules for those given commands."
  (bashcomp-call-with-temp-buffer
   (lambda (temp-buffer)
     (bashcomp-send
      (concat "complete -p " (mapconcat #'identity commands " "))
      process
      temp-buffer)
     (bashcomp-initialize-rules temp-buffer rules))))

(defmacro bashcomp-call-with-temp-buffer (thunk)
  "Call THUNK with a freshly created temporary buffer as an argument.
Like `with-temp-buffer' but does not change the current buffer."
  (let ((temp-buffer (make-symbol "temp-buffer")))
    `(let ((,temp-buffer (generate-new-buffer " *temp*")))
       (unwind-protect
           (funcall ,thunk ,temp-buffer)
         (and (buffer-name ,temp-buffer)
              (kill-buffer ,temp-buffer))))))

(provide 'bashcomp)
;;; bashcomp.el ends here<|MERGE_RESOLUTION|>--- conflicted
+++ resolved
@@ -86,10 +86,6 @@
 ;;
 ;; * Handle unexpected output (job termination, new mail, etc.) while
 ;;   shell output is being redirected.
-<<<<<<< HEAD
-;; * Decorate file name completions (using `/', `*', `@', ...)
-=======
->>>>>>> bc31ff07
 ;; * Maybe decorate command name completions (`<c>', `<a>', `<f>' for
 ;;   `command', `alias' or `function').
 ;; * Better handling of completions ending with spaces.
