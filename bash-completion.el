;;; bash-completion.el --- Bash completion for the shell buffer

;; Copyright (C) 2009 Stephane Zermatten

;; Author: Stephane Zermatten <szermatt@gmx.net>

;; This program is free software: you can redistribute it and/or
;; modify it under the terms of the GNU General Public License as
;; published by the Free Software Foundation; either version 2 of the
;; License, or (at your option) any later version.

;; This program is distributed in the hope that it will be useful,
;; but WITHOUT ANY WARRANTY; without even the implied warranty of
;; MERCHANTABILITY or FITNESS FOR A PARTICULAR PURPOSE.  See the GNU
;; General Public License for more details.

;; You should have received a copy of the GNU General Public License
;; along with this program.  If not, see
;; `http://www.gnu.org/licenses/'.

;;; Commentary:
;;
;; This file defines dynamic completion hooks for shell-mode and
;; shell-command prompts that are based on Bash completion.
;;
;; You will need shell-command.el to get tab completion in the
;; minibuffer. See http://www.namazu.org/~tsuchiya/elisp/shell-command.el
;;
;; Bash completion for emacs:
;; - is aware of Bash builtins, aliases and functions
;; - does file expansion inside of colon-separated variables
;;   and after redirections (> or <)
;; - escapes special characters when expanding file names
;; - is configurable through programmable Bash completion
;;
;; A simpler and more complete alternative to bash-completion.el is to
;; run a Bash shell in a buffer in term mode(M-x `ansi-term').
;; Unfortunately, many Emacs editing features are not available when
;; running in term mode.  Also, term mode is not available in
;; shell-command prompts.
;;
;; INSTALLATION
;;
;; 1. copy bash-completion.el into a directory that's on Emacs load-path
;; 2. add this into your .emacs file:
;;   (autoload 'bash-completion-dynamic-complete \"bash-completion\"
;;     \"Bash completion hook\")
;;   (add-hook 'shell-dynamic-complete-functions
;; 	'bash-completion-dynamic-complete)
;;   (add-hook 'shell-command-complete-functions
;; 	'bash-completion-dynamic-complete)
;;
;;   or simpler, but forces you to load this file at startup:
;;
;;   (require 'bash-completion)
;;   (bash-completion-setup)
;;
;; 3. reload your .emacs (M-x `eval-buffer') or restart
;;
;; 4. Set `comint-prompt-regexp' to match your Bash prompt, regardless
;;    of the value of `comint-use-prompt-regexp'.  This is needed by
;;    `comint-redirect', the library used for getting the completions
;;    from the underlying shell process.
;;
;; Once this is done, use <TAB> as usual to do dynamic completion from
;; shell mode or a shell command minibuffer, such as the one started
;; for M-x `compile'.
;;
;; You'll get better results if you turn on Bash's programmable completion.
;; On Ubuntu, this means running:
;;   sudo apt-get install bash-completion
;; and then adding this to your .bashrc:
;;   . /etc/bash_completion
;;
;; Right after enabling Bash's programmable completion, and whenever you
;; make changes to you .bashrc, call `bash-completion-reset' to make
;; sure Bash completion takes your new settings into account.
;;
;; CAVEATS
;;
;; Using the underlying Shell process for doing the completion has some
;; important disadvantages:
;; - Bash completion is slower than standard Emacs completion.
;; - the first completion can take a bit longer, since a table of
;;   available Bash completions needs to be initialized.
;; - The variable `comint-prompt-regexp' hast be set to the
;;   correct prompt for your Shell.
;;
;; COMPATIBILITY
;;
;; bash-completion.el is quite sensitive to the OS and Bash version.
;; This package is known to work on the following environment:
;;   GNU Emacs 22.3.1 (Aquamacs 1.7)
;;   GNU Emacs 22.1.1 (OSX 10.5)
;;   GNU Emacs 22.1.1 (Ubuntu 8.04)
;;   GNU Emacs 23.0.94.1 (Ubuntu 8.10)
;;   GNU Emacs 24.1.1 (OSX 10.7)
;;   GNU Emacs 24.1.1 (OSX 10.8)
;;   GNU Emacs 24.3
;;
;; and using the following Bash versions:
;;   Bash 2.05.08
;;   Bash 3.2.17
;;   Bash 3.2.32
;;   Bash 3.2.39
;;
;; bash-completion.el does not works on XEmacs.

;;; History:
;;
;; 2013-05-27   Emilio Lopes <eclig@gmx.net>
;;
;; * Use Comint's "redirect" functionality to run completion commands.
;;
;; 2009-11-25   Stephane Zermatten <szermatt@gmail.com>
;;
;; * bash-completion-require-process: set MAILCHECK to -1
;; to disable mail check message.
;;
;; 2009-08-01   Stephane Zermatten <szermatt@gmail.com>
;;
;; * bash-completion-generate-line: add missing compgen
;; option to complete commands (duh!).
;;
;; Current version:
;; $Id$
;;

(require 'comint)

;;; Code:

;;; ---------- Customization
(defgroup bash-completion nil
  "Bash configurable command-line completion "
  :group 'shell
  :group 'shell-command)

(defcustom bash-completion-enabled t
  "Enable/Disable Bash configurable command-line completion globally.

This flag is useful for temporarily disabling Bash completion
once it's been installed.

Setting this variable to t is NOT enough to enable Bash completion.
Bash completion is only available in the environment for which
`bash-completion-dynamic-complete' has been registered. See
`bash-completion-setup' for that."
  :type '(boolean)
  :group 'bash-completion)

(defcustom bash-completion-nospace nil
  "Never let Bash add a final space at the end of a completion.

When there is only one completion candidate, Bash sometimes adds
a space at the end of the completion to move the cursor at the
appropriate position to add more command-line arguments. This
feature doesn't always work perfectly with programmable completion.

Enable this option if you find yourself having to often backtrack
to remove the extra space Bash adds after a completion."
  :type '(boolean)
  :group 'bash-completion)

;;; ---------- Internal variables and constants

(defvar bash-completion-prefix "" "")

(defvar bash-completion-initialized nil
  "Non-nil if `bash-completion-alist' was already initialized.")

(defvar bash-completion-alist nil
  "Maps from command name to the 'complete' arguments.

For example if the following completion is defined in Bash:
  complete -F _cdargs_aliases cdb
the following entry is added to `bash-completion-alist':
 (\"cdb\" . (\"-F\" \"_cdargs\"))

See `bash-completion-add-to-alist'.")

(defconst bash-completion-wordbreaks-str "\"'@><=;|&(:"
  "String of word break characters.
This is the equivalent of COMP_WORDBREAKS: special characters
that are considered word breaks in some cases when doing
completion.  This was introduced initially to support file
completion in colon-separated values.")

(defconst bash-completion-wordbreaks
  (append bash-completion-wordbreaks-str nil)
  "`bash-completion-wordbreaks-str' as a list of characters.")

(defconst bash-completion-output-buffer " *bash-completion*"
  "Buffer containing output of Bash's completion functions.")
;;; ---------- Inline functions

(defsubst bash-completion-tokenize-get-range (token)
  "Return the TOKEN range as a cons: (start . end)."
  (cdr (assq 'range token)))

(defsubst bash-completion-tokenize-set-end (token)
  "Set the end position of TOKEN to the cursor position."
  (setcdr (bash-completion-tokenize-get-range token) (point)))

(defsubst bash-completion-tokenize-append-str (token str)
  "Append to TOKEN the string STR."
  (let ((str-cons (assq 'str token)))
    (setcdr str-cons (concat (cdr str-cons) str))))

(defsubst bash-completion-tokenize-get-str (token)
  "Return the TOKEN string."
  (cdr (assq 'str token)))

(defsubst bash-completion-tokenize-open-quote (tokens)
  "Return the quote character that was still open in the last token.

TOKENS is a list of token as returned by
`bash-completion-tokenize'."
  (cdr (assq 'quote (car (last tokens)))))

;;; ---------- Functions: completion

;;;###autoload
(defun bash-completion-setup ()
  "Register Bash completion for the shell buffer and shell command line.

This function adds `bash-completion-dynamic-complete' to the completion
function list of shell mode, `shell-dynamic-complete-functions' and to the
completion function list of shell-command, `shell-command-complete-functions'.

This function is convenient, but it might not be the best way of enabling
Bash completion in your .emacs file because it forces you to load the module
before it is needed. For an autoload version, add:

  (autoload 'bash-completion-dynamic-complete \"bash-completion\"
    \"Bash completion hook\")
  (add-hook 'shell-dynamic-complete-functions
  	  'bash-completion-dynamic-complete)
  (add-hook 'shell-command-complete-functions
  	  'bash-completion-dynamic-complete))
"
  (add-hook 'shell-dynamic-complete-functions
	    'bash-completion-dynamic-complete)
  (add-hook 'shell-command-complete-functions
	    'bash-completion-dynamic-complete))

;;;###autoload
(defun bash-completion-dynamic-complete ()
  "Complete word at cursor using Bash completion.

This function is meant to be added into
`shell-dynamic-complete-functions' or
`shell-command-complete-functions'.  It uses `comint' to figure
out what the current command is and calls
`comint-dynamic-simple-complete' to do the completion.

If a match was found, it is displayed as is usual for comint
completion.  Return nil if no match was found."
  (when bash-completion-enabled
    (when (not (window-minibuffer-p))
      (message "Bash completion..."))
    (let* ((start (comint-line-beginning-position))
           (pos (point))
           (tokens (bash-completion-tokenize start pos))
           (open-quote (bash-completion-tokenize-open-quote tokens))
           (parsed (bash-completion-process-tokens tokens pos))
           (line (cdr (assq 'line parsed)))
           (point (cdr (assq 'point parsed)))
           (cword (cdr (assq 'cword parsed)))
           (words (cdr (assq 'words parsed)))
           (stub (nth cword words))
           (completions (bash-completion-comm line point words cword open-quote))
           ;; Override configuration for comint-dynamic-simple-complete.
           ;; Bash adds a space suffix automatically.
           (comint-completion-addsuffix nil))
      (if completions
	  (comint-dynamic-simple-complete stub completions)
	;; no standard completion
	;; try default (file) completion after a wordbreak
	(bash-completion-dynamic-try-wordbreak-complete stub open-quote)))))

(defun bash-completion-dynamic-try-wordbreak-complete (stub open-quote)
  "Try wordbreak completion on STUB if the complete completion failed.

Split STUB using the wordbreak list and apply compgen default
completion on the last part.  Return non-nil if a match was found.

If STUB is quoted, the quote character, ' or \", should be passed
to the parameter OPEN-QUOTE.

This function is not meant to be called outside of
`bash-completion-dynamic-complete'."
  (let* ((wordbreak-split (bash-completion-last-wordbreak-split stub))
	 (before-wordbreak (car wordbreak-split))
	 (after-wordbreak (cdr wordbreak-split)))
    (when (car wordbreak-split)
      (bash-completion-send (concat
			     "compgen -o default -- "
			     (bash-completion-quote after-wordbreak)))
      (comint-dynamic-simple-complete
       after-wordbreak
       (bash-completion-extract-candidates after-wordbreak open-quote)))))

;;; ---------- Functions: parsing and tokenizing

(defun bash-completion-join (words)
  "Join WORDS into a shell command line.

All words that contain even mildly suspicious characters are
quoted using single quotes to avoid the shell interpreting them
when it shouldn't.

Return one string containing WORDS."
  (if words
      (mapconcat
       'bash-completion-quote
       words " ")
    ""))

(defun bash-completion-quote (word)
  "Put single quotes around WORD unless it's crearly unnecessary.

If WORD contains characters that aren't known to be harmless, this
functions adds single quotes around it and return the result."
  (if (string-match "^[a-zA-Z0-9_./-]*$" word)
      word
    (concat "'"
	    (replace-regexp-in-string "'" "'\\''" word :literal t)
	    "'")))

(defun bash-completion-parse-line (start pos)
  "Split a command line in the current buffer between START and POS.

This function combines `bash-completion-tokenize' and
`bash-completion-process-tokens'.  It takes the same arguments as
`bash-completion-tokenize' and returns the same value as
`bash-completion-process-tokens'."
  (bash-completion-process-tokens
   (bash-completion-tokenize start pos) pos))

(defun bash-completion-process-tokens (tokens pos)
  "Process a command line split into TOKENS that end at POS.

This function takes a list of tokens built by
`bash-completion-tokenize' and returns the variables compgen
function expect in an association list.

Return an association list with the current symbol as keys:
 line - the relevant command between START and POS (string)
 point - position of the cursor in line (number)
 words - line split into words, unescaped (list of strings)
 cword - 0-based index of the word to be completed in words (number)"
  (bash-completion-parse-line-postprocess
   (bash-completion-parse-current-command tokens) pos))

(defun bash-completion-parse-line-postprocess (tokens pos)
  "Extract from TOKENS the data needed by compgen functions.

This function takes a list of TOKENS created by `bash-completion-tokenize'
for the current buffer and generate the data needed by compgen functions
as returned by `bash-completion-parse-line' given the cursor position POS."
  (let* ((first-token (car tokens))
	 (last-token (car (last tokens)))
	 (start (or (car (bash-completion-tokenize-get-range first-token)) pos))
	 (end (or (cdr (bash-completion-tokenize-get-range last-token)) pos))
	 (words (bash-completion-strings-from-tokens tokens)))
    (when (or (> pos end) (= start end))
      (setq words (append words '(""))))
    (list
     (cons 'line (buffer-substring-no-properties start pos))
     (cons 'point (- pos start))
     (cons 'cword (- (length words) 1))
     (cons 'words words))))

(defun bash-completion-parse-current-command (tokens)
  "Extract from TOKENS the tokens forming the current command.

This function takes a list of TOKENS created by
`bash-completion-tokenize' for the current buffer and select the
tokens on this list that form the current command given that the
word to be completed is the last token.

For example, given this stream of tokens:
  cd /var/tmp && ls -l
if the last token is -l, it will select:
  ls -l
if the last token is /var/tmp, it will select:
  cd /var/tmp

Return a sublist of TOKENS."
  (nreverse
   (catch 'bash-completion-return
     (let ((command nil) (state 'initial))
       (dolist (token tokens)
	 (let* ((string (bash-completion-tokenize-get-str token))
		(is-terminal
		 (and (member string '(";" "&" "|" "&&" "||"))
		      (let ((range (bash-completion-tokenize-get-range token)))
			(= (- (cdr range) (car range))
			   (length string))))))
	   (cond
	    (is-terminal
	     (setq state 'initial)
	     (setq command nil))

	    ((and (eq state 'initial)
		  (null (string-match "=" string)))
	     (setq state 'args)
	     (push token command))

	    ((eq state 'args)
	     (push token command)))))
       (or command (last tokens))))))

(defun bash-completion-strings-from-tokens (tokens)
  "Extract the strings from TOKENS.

This function takes all strings from TOKENS and retrun it as a
list of strings.

TOKENS should be in the format returned by `bash-completion-tokenize'."
  (mapcar 'bash-completion-tokenize-get-str tokens))

(defun bash-completion-tokenize (start end)
  "Tokenize the portion of the current buffer between START and END.

This function splits a Bash command line into tokens.  It knows
about quotes, escape characters and special command separators such
as ;, | and &&.

This method returns a list of tokens found between START and END,
ordered by position.  Tokens contain a string and a range.

The string in a token is an unescaped version of the token.  For
example, if the token is 'hello world', the string contains
\"hello world\", without the quotes.  It can be accessed using
`bash-completion-tokenize-get-str'.  It can be modified using
`bash-completion-tokenize-append-str'.

The range is a cons containing the start and end position of the
token (start . end).  Start is the position of the first character
that belongs to the token.  End is the position of the first
character that doesn't belong to the token.  For example in the
string \" hello world \", the first token range is (2 . 7) and
the second token range (9 . 14). It can be accessed using
`bash-completion-tokenize-get-range'. The end position can be
set using `bash-completion-tokenize-set-end'.

Tokens should always be accessed using the functions specified above,
never directly as they're likely to change as this code evolves.
The current format of a token is '(string . (start . end))."
  (save-excursion
    (goto-char start)
    (nreverse (bash-completion-tokenize-new-element end nil))))

(defun bash-completion-tokenize-new-element (end tokens)
  "Tokenize the rest of the line until END and complete TOKENS.

This function is meant to be called exclusively from
`bash-completion-tokenize' and `bash-completion-tokenize-0'.

This function expect the point to be at the start of a new
element to be added to the list of tokens.

Return TOKENS with new tokens found betwen the current point and
END prepended to it."
  (skip-chars-forward " \t\n\r" end)
  (if (< (point) end)
      (bash-completion-tokenize-0 end tokens
				  (list
				   (cons 'str "")
				   (cons 'range (cons (point) nil))))
    tokens))

(defun bash-completion-tokenize-0 (end tokens token)
  "Tokenize the rest of the token until END and add it into TOKENS.

This function is meant to be called exclusively from
`bash-completion-tokenize-new-element'.

This function expect the point to be at the start of a new token
section, either at the start of the token or just after a quote
has been closed in the token.  It detects new opening quotes and
calls `bash-completion-tokenize-1'.

END specifies the point at which tokenization should stop.

TOKENS is the list of tokens built so farin reverse order.

TOKEN is the token currently being built.

Return TOKENS with new tokens prepended to it."
  (let ((char-start (char-after))
        (quote nil))
    (when (and char-start (or (= char-start ?') (= char-start ?\")))
      (forward-char)
      (setq quote char-start))
    (bash-completion-tokenize-1 end quote tokens token)))

(defun bash-completion-tokenize-1 (end quote tokens token)
  "Tokenize the rest of the token.

This function is meant to be called exclusively from
`bash-completion-tokenize-0'.

This function tokenize the rest of the token and either call
itself and `bash-completion-tokenize-0' recursively or append the
token to the list of token and call
`bash-completion-tokenize-new-element' to look for the next
token.

END specifies the point at which tokenization should stop.

QUOTE specifies the current quote.  It should be nil ?' or ?\"

TOKENS is the list of tokens built so farin reverse order.

TOKEN is the token currently being built.

Return TOKENS with new tokens prepended to it."
  ;; parse the token elements at the current position and
  ;; append them
  (let ((local-start (point)))
    (when (= (skip-chars-forward "[;&|]" end) 0)
      (skip-chars-forward (bash-completion-nonsep quote) end))
    (bash-completion-tokenize-append-str
     token
     (buffer-substring-no-properties local-start (point))))
  (cond
   ;; an escaped char, skip, whatever it is
   ((and (char-before) (= ?\\ (char-before)))
    (forward-char)
    (let ((str (bash-completion-tokenize-get-str token)))
      (aset str (1- (length str)) (char-before)))
    (bash-completion-tokenize-1 end quote tokens token))
   ;; opening quote
   ((and (not quote) (char-after) (or (= ?' (char-after)) (= ?\" (char-after))))
    (bash-completion-tokenize-0 end tokens token))
   ;; closing quote
   ((and quote (char-after) (= quote (char-after)))
    (forward-char)
    (bash-completion-tokenize-0 end tokens token))
   ;; space inside a quote
   ((and quote (char-after) (not (= quote (char-after))))
    (forward-char)
    (bash-completion-tokenize-append-str token (char-to-string (char-before)))
    (bash-completion-tokenize-1 end quote tokens token))
   ;; word end
   (t
    (bash-completion-tokenize-set-end token)
    (when quote
      (push (cons 'quote quote) token))
    (push token tokens)
    (bash-completion-tokenize-new-element end tokens))))

(defconst bash-completion-nonsep-alist
  '((nil . "^ \t\n\r;&|'\"#")
    (?' . "^ \t\n\r'")
    (?\" . "^ \t\n\r\""))
  "Alist of sets of non-breaking characters.
Keeps a regexp specifying the set of non-breaking characters for
all quoting environment (no quote, single quote and double
quote).  Get it using `bash-completion-nonsep'.")

(defun bash-completion-nonsep (quote)
  "Return the set of non-breaking characters when QUOTE is the current quote.

QUOTE should be nil, ?' or ?\"."
  (cdr (assq quote bash-completion-nonsep-alist)))

;;; ---------- Functions: getting candidates from Bash

(defun bash-completion-comm (line pos words cword open-quote)
  "Setup the completion environment and call compgen, returning the result.

OPEN-QUOTE should be the quote, a character, that's still open in
the last word or nil.

The result is a list of candidates, which might be empty."
  (bash-completion-send
   (concat
    (bash-completion-generate-line line pos words cword)
    " 2>/dev/null"))
  (bash-completion-extract-candidates (nth cword words) open-quote))

(defun bash-completion-extract-candidates (stub open-quote)
  "Extract the completion candidates for STUB.

This command takes the contents of `bash-completion-output-buffer', split
it on newlines, post-process the candidates and returns them as a list
of strings.

It should be invoked with the comint buffer as the current buffer
for directory name detection to work.

If STUB is quoted, the quote character, ' or \", should be passed
in OPEN-QUOTE.

Post-processing includes escaping special characters, adding a \"/\"
to directory names, merging STUB with the result.  See `bash-completion-fix'
for more details."
  (let ((bash-completion-prefix stub)
	(bash-completion-open-quote open-quote))
    (mapcar 'bash-completion-fix
	    (with-current-buffer bash-completion-output-buffer
	      (split-string (buffer-string) "\n" t)))))

(defun bash-completion-fix (str &optional prefix open-quote)
  "Fix completion candidate in STR if PREFIX is the current prefix.

STR is the completion candidate to modify.

PREFIX should be the current string being completed.  If it is
nil, the value of `bash-completion-prefix' is used.  This allows
calling this function from `mapcar'.

OPEN-QUOTE should be the quote that's still open in prefix.  A
character (' or \") or nil.  If it is nil, the value of
`bash-completion-open-quote' is used.  This allows
calling this function from `mapcar'.

Return a modified version of the completion candidate.

Modification include:
 - escaping of special characters in STR
 - prepending PREFIX if STR does not contain all of it, when
   completion was done after a wordbreak
 - adding / to recognized directory names

It should be invoked with the comint buffer as the current buffer
for directory name detection to work."
  (let ((prefix (or prefix bash-completion-prefix))
	(open-quote (or open-quote (and (boundp 'bash-completion-open-quote) bash-completion-open-quote)))
	(suffix ""))
    (bash-completion-addsuffix
     (let* ((rebuilt)
	    (rest (cond
		   ((bash-completion-starts-with str prefix)
		    (substring str (length prefix)))
		   ;; Bash expands the home directory automatically. This is confusing
		   ;; for comint-dynamic-simple-complete
		   ((and (bash-completion-starts-with prefix "~")
			 (bash-completion-starts-with str (expand-file-name "~")))
		    (substring (concat "~" (substring str (length (expand-file-name "~"))))
			       (length prefix)))
		   ((bash-completion-starts-with prefix str)
		    ;; completion is a substring of prefix something's
		    ;; gone wrong. Treat it as one (useless)
		    ;; candidate.
                    (setq prefix "")
                    str)
		   ;; completion sometimes only applies to the last word, as
		   ;; defined by COMP_WORDBREAKS. This detects and works around
		   ;; this feature.
		   ((bash-completion-starts-with
		     (setq rebuilt (concat (bash-completion-before-last-wordbreak prefix) str))
		     prefix)
		    (substring rebuilt (length prefix)))
		   ;; there is no meaningful link between the prefix and
		   ;; the string. just append the string to the prefix and
		   ;; hope for the best.
		   (t str))))
       (when (bash-completion-ends-with rest " ")
	 (setq rest (substring rest 0 -1))
	 (unless bash-completion-nospace
	     (setq suffix " ")))
       (concat prefix (bash-completion-escape-candidate rest open-quote) suffix)))))

(defun bash-completion-escape-candidate (completion-candidate open-quote)
  "Escapes COMPLETION-CANDIDATE.

This function escapes all special characters in the result of
Bash completion.  It does nothing if COMPLETION-CANDIDATE looks
like a quoted string.

It uses escape characters appropriate for the quote defined in
OPEN-QUOTE, either nil, ' or \".

Return a possibly escaped version of COMPLETION-CANDIDATE."
  (cond
   ((and (null open-quote)
	 (null (string-match "^['\"]" completion-candidate)))
    (replace-regexp-in-string "\\([ '\"#]\\)" "\\\\\\1" completion-candidate))
   ((eq ?' open-quote)
    (replace-regexp-in-string "'" "'\\''" completion-candidate :literal t))
   ((eq ?\" open-quote)
    (replace-regexp-in-string "\"" "\\\"" completion-candidate :literal t))
   (t
    completion-candidate)))

(defconst bash-completion-known-suffixes-regexp
  (concat "[" (regexp-quote bash-completion-wordbreaks-str) "/ ]$")
  "Regexp matching known suffixes for `bash-completion-addsuffix'.")

(defun bash-completion-addsuffix (str)
  "Add a directory suffix to STR if it looks like a directory.

This function looks for a directory called STR relative to the
buffer-local variable default-directory. If it exists, it returns
\(concat STR \"/\"). Otherwise it retruns STR."
  (if (and (null (string-match bash-completion-known-suffixes-regexp str))
	   (file-accessible-directory-p (expand-file-name str default-directory)))
	(concat str "/")
    str))

(defun bash-completion-before-last-wordbreak (str)
  "Return the part of STR that comes after the last wordbreak character.
The return value does not include the worbreak character itself.

If no wordbreak was found, it returns STR.

Wordbreaks characters are defined in 'bash-completion-wordbreak'."
  (car (bash-completion-last-wordbreak-split str)))

(defun bash-completion-after-last-wordbreak (str)
  "Return the part of STR that comes before the last wordbreak character.
The return value includes the worbreak character itself.

If no wordbreak was found, it returns \"\".

Wordbreaks characters are defined in 'bash-completion-wordbreak'."
  (cdr (bash-completion-last-wordbreak-split str)))

(defun bash-completion-last-wordbreak-split (str)
  "Split STR at the last wordbreak character.

The part before the last wordbreak character includes the
wordbreak character itself.  It is \"\" if no wordbreak character
was found.

The part after the last wordbreak character does not include the
wordbreak character.  It is STR if no wordbreak character was
found.

Wordbreaks characters are defined in 'bash-completion-wordbreak'.

Return a CONS containing (before . after)."
  (catch 'bash-completion-return
    (let ((end (- (length str) 1)))
      (while (>= end 0)
	(when (memq (aref str end) bash-completion-wordbreaks)
	  (throw 'bash-completion-return (cons (substring str 0 (1+ end)) (substring str (1+ end)))))
	(setq end (1- end))))
      (cons "" str)))

(defun bash-completion-ends-with (str suffix)
  "Return t if STR ends with SUFFIX."
  (let ((suffix-len (length suffix))
	(str-len (length str)))
    (or
     (= 0 suffix-len)
     (and
      (>= str-len suffix-len)
      (equal (substring str (- suffix-len)) suffix)))))

(defun bash-completion-starts-with (str prefix)
  "Return t if STR starts with PREFIX."
  (let ((prefix-len (length prefix))
	(str-len (length str)))
    (and
     (>= str-len prefix-len)
     (equal (substring str 0 prefix-len) prefix))))

;;; ---------- Functions: Bash subprocess
(defun bash-completion-build-alist (buffer)
  "Build `bash-completion-alist' with the content of BUFFER.

BUFFER should contains the output of:
  complete -p

Return `bash-completion-alist', which is slightly parsed version
of the output of \"complete -p\"."
  (with-current-buffer buffer
    (save-excursion
      (setq bash-completion-alist nil)
      (goto-char (point-max))
      (while (= 0 (forward-line -1))
	(bash-completion-add-to-alist
	 (bash-completion-strings-from-tokens
	  (bash-completion-tokenize
	   (line-beginning-position)
	   (line-end-position)))))))
  bash-completion-alist)

(defun bash-completion-add-to-alist (words)
  "Add split 'complete' line WORDS to `bash-completion-alist'.

This parses the complete command-line arguments as output by
  complete -p

This does not work on arbitrary 'complete' calls.

Lines that do not start with the word complete are skipped.

Return `bash-completion-alist'."
  (when (string= "complete" (car words))
    (let* ((reverse-wordsrest (nreverse (cdr words)))
           (command (car reverse-wordsrest))
           (options (nreverse (cdr reverse-wordsrest))))
      (when (and command options)
	(push (cons command options) bash-completion-alist))))
  bash-completion-alist)

(defun bash-completion-generate-line (line pos words cword)
  "Generate a command-line that calls compgen.

This function looks into `bash-completion-alist' for a matching compgen
argument set. If it finds one, it executes it. Otherwise, it executes the
default Bash completion (compgen -o default)

LINE is the command-line to complete.
POS is the position of the cursor on LINE
WORDS is the content of LINE split by words and unescaped
CWORD is the word 0-based index of the word to complete in WORDS

If the compgen argument set specifies a custom function or command, the
arguments will be passed to this function or command as:
 COMP_LINE, taken from LINE
 COMP_POINT, taken from POS
 COMP_WORDS, taken from WORDS (a Bash array)
 COMP_CWORD, taken for CWORD

Return a Bash command-line that calls compgen to get the completion
candidates."
<<<<<<< HEAD
  (let* ((command-name (file-name-nondirectory (car words)))
         (compgen-args (cdr (assoc command-name bash-completion-alist)))
         (stub (nth cword words)) )
    (cond
     ((= cword 0)
      ;; a command. let emacs expand executable, let Bash
      ;; expand builtins, aliases and functions
      (concat "compgen -S ' ' -b -c -a -A function " stub))

     ((not compgen-args)
      ;; no completion configured for this command
      (bash-completion-join (list "compgen" "-o" "default" stub)))

     ((or (member "-F" compgen-args) (member "-C" compgen-args))
      ;; custom completion with a function of command
      (let* ((args (copy-tree compgen-args))
             (function (or (member "-F" args) (member "-C" args)))
             (function-name (car (cdr function))))
        (setcar function "-F")
        (setcar (cdr function) "__bash_complete_wrapper")
        (format "__BASH_COMPLETE_WRAPPER=%s compgen %s -- %s"
                (bash-completion-quote
                 (format "COMP_LINE=%s; COMP_POINT=%s; COMP_CWORD=%s; COMP_WORDS=( %s ); %s \"${COMP_WORDS[@]}\""
                         (bash-completion-quote line)
                         pos
                         cword
                         (bash-completion-join words)
                         (bash-completion-quote function-name)))
                (bash-completion-join args)
                (bash-completion-quote stub))))
     (t
      ;; simple custom completion
      (format "compgen %s -- %s" (bash-completion-join compgen-args) stub)))))
=======
  (concat
   (bash-completion-cd-command-prefix)
   (let* ( (command-name (file-name-nondirectory (car words)))
           ;; The -D option specifies the default to be used for
           ;; commands without a previously defined completion.
	   (compgen-args (or (cdr (assoc command-name bash-completion-alist))
                             (cdr (assoc "-D" bash-completion-alist))))
	   (stub (nth cword words)) )
     (cond
      ((= cword 0)
       ;; a command. let emacs expand executable, let bash
       ;; expand builtins, aliases and functions
       (concat "compgen -S ' ' -b -c -a -A function " stub))

      ((not compgen-args)
       ;; no completion configured for this command
       (bash-completion-join (list "compgen" "-o" "default" stub)))

      ((or (member "-F" compgen-args) (member "-C" compgen-args))
       ;; custom completion with a function of command
       (let* ( (args (copy-tree compgen-args))
	       (function (or (member "-F" args) (member "-C" args)))
	       (function-name (car (cdr function))) )
	 (setcar function "-F")
	 (setcar (cdr function) "__bash_complete_wrapper")
	 (format "__BASH_COMPLETE_WRAPPER=%s compgen %s -- %s"
		 (bash-completion-quote
		  (format "COMP_LINE=%s; COMP_POINT=%s; COMP_CWORD=%s; COMP_WORDS=( %s ); %s \"${COMP_WORDS[@]}\""
			  (bash-completion-quote line)
			  pos
			  cword
			  (bash-completion-join words)
			  (bash-completion-quote function-name)))
		 (bash-completion-join args)
		 (bash-completion-quote stub))))
      (t
       ;; simple custom completion
       (format "compgen %s -- %s" (bash-completion-join compgen-args) stub))))))
>>>>>>> cf0c75f2

;;;###autoload
(defun bash-completion-reset ()
  "Force the next completion command to reread the completion table.

Call this function if you have updated your ~/.bashrc or any Bash init scripts
and would like Bash completion in Emacs to take these changes into account."
  (interactive)
  (setq bash-completion-initialized nil))

(defun bash-completion-send (commandline &optional process)
  "Send COMMANDLINE to the Bash process.

COMMANDLINE should be a Bash command, without the final newline.

Optional Argument PROCESS defaults to the process associated with
the current buffer.

Once this command has run without errors, you will find the result
of the command in the buffer  `bash-completion-output-buffer'."
  (let ((process (or process (get-buffer-process (current-buffer)))))
    (unless bash-completion-initialized
      (bash-completion-send-0
       (concat
        "function __bash_complete_wrapper { eval $__BASH_COMPLETE_WRAPPER; };"
        "function quote_readline { echo \"$1\"; };"
        "complete -p")
       process
       bash-completion-output-buffer)
      (bash-completion-build-alist bash-completion-output-buffer)
      (setq bash-completion-initialized t))

    (bash-completion-send-0 commandline process bash-completion-output-buffer)))

(defun bash-completion-send-0 (commandline process output-buffer)
  (with-current-buffer (get-buffer-create output-buffer)
    (erase-buffer))
  ;; prepend a space to COMMANDLINE so that Bash doesn't add it to the
  ;; history.
  (comint-redirect-send-command-to-process (concat " " commandline) output-buffer process nil t)
  (with-current-buffer (process-buffer process)
    (while (null comint-redirect-completed)
      (accept-process-output nil 1))))

(provide 'bash-completion)
;;; bash-completion.el ends here<|MERGE_RESOLUTION|>--- conflicted
+++ resolved
@@ -822,9 +822,9 @@
 
 Return a Bash command-line that calls compgen to get the completion
 candidates."
-<<<<<<< HEAD
   (let* ((command-name (file-name-nondirectory (car words)))
-         (compgen-args (cdr (assoc command-name bash-completion-alist)))
+         (compgen-args (or (cdr (assoc command-name bash-completion-alist))
+                           (cdr (assoc "-D" bash-completion-alist))))
          (stub (nth cword words)) )
     (cond
      ((= cword 0)
@@ -856,46 +856,6 @@
      (t
       ;; simple custom completion
       (format "compgen %s -- %s" (bash-completion-join compgen-args) stub)))))
-=======
-  (concat
-   (bash-completion-cd-command-prefix)
-   (let* ( (command-name (file-name-nondirectory (car words)))
-           ;; The -D option specifies the default to be used for
-           ;; commands without a previously defined completion.
-	   (compgen-args (or (cdr (assoc command-name bash-completion-alist))
-                             (cdr (assoc "-D" bash-completion-alist))))
-	   (stub (nth cword words)) )
-     (cond
-      ((= cword 0)
-       ;; a command. let emacs expand executable, let bash
-       ;; expand builtins, aliases and functions
-       (concat "compgen -S ' ' -b -c -a -A function " stub))
-
-      ((not compgen-args)
-       ;; no completion configured for this command
-       (bash-completion-join (list "compgen" "-o" "default" stub)))
-
-      ((or (member "-F" compgen-args) (member "-C" compgen-args))
-       ;; custom completion with a function of command
-       (let* ( (args (copy-tree compgen-args))
-	       (function (or (member "-F" args) (member "-C" args)))
-	       (function-name (car (cdr function))) )
-	 (setcar function "-F")
-	 (setcar (cdr function) "__bash_complete_wrapper")
-	 (format "__BASH_COMPLETE_WRAPPER=%s compgen %s -- %s"
-		 (bash-completion-quote
-		  (format "COMP_LINE=%s; COMP_POINT=%s; COMP_CWORD=%s; COMP_WORDS=( %s ); %s \"${COMP_WORDS[@]}\""
-			  (bash-completion-quote line)
-			  pos
-			  cword
-			  (bash-completion-join words)
-			  (bash-completion-quote function-name)))
-		 (bash-completion-join args)
-		 (bash-completion-quote stub))))
-      (t
-       ;; simple custom completion
-       (format "compgen %s -- %s" (bash-completion-join compgen-args) stub))))))
->>>>>>> cf0c75f2
 
 ;;;###autoload
 (defun bash-completion-reset ()
